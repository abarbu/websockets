Name:    websockets
Version: 0.8.2.6

Synopsis:
  A sensible and clean way to write WebSocket-capable servers in Haskell.

Description:
 This library allows you to write WebSocket-capable servers.
 .
 An example server:
 <https://github.com/jaspervdj/websockets/blob/master/example/server.lhs>
 .
 An example client:
 <https://github.com/jaspervdj/websockets/blob/master/example/client.hs>
 .
 See also:
 .
 * The specification of the WebSocket protocol:
 <http://www.whatwg.org/specs/web-socket-protocol/>
 .
 * The JavaScript API for dealing with WebSockets:
 <http://www.w3.org/TR/websockets/>

License:       BSD3
License-file:  LICENCE
Copyright:     (c) 2010-2011 Siniša Biđin
               (c) 2011-2013 Jasper Van der Jeugt
               (c) 2011 Steffen Schuldenzucker
               (c) 2011 Alex Lang
Author:        Siniša Biđin <sinisa@bidin.cc>
               Jasper Van der Jeugt <m@jaspervdj.be>
               Steffen Schuldenzucker <steffen.schuldenzucker@googlemail.com>
               Alex Lang <lang@tsurucapital.com>
Maintainer:    Jasper Van der Jeugt <m@jaspervdj.be>
Stability:     experimental
Category:      Network
Build-type:    Simple
Cabal-version: >= 1.8

Homepage:    http://jaspervdj.be/websockets
Bug-reports: https://github.com/jaspervdj/websockets/issues

Extra-source-files:
  CHANGELOG

Library
  Hs-source-dirs: src
  Ghc-options:    -Wall

  Exposed-modules:
    Network.WebSockets
    Network.WebSockets.Connection
    Network.WebSockets.Stream
    -- Network.WebSockets.Util.PubSub TODO

  Other-modules:
    Network.WebSockets.Client
    Network.WebSockets.Http
    Network.WebSockets.Hybi13
    Network.WebSockets.Hybi13.Demultiplex
    Network.WebSockets.Hybi13.Mask
    Network.WebSockets.Protocol
    Network.WebSockets.Server
    Network.WebSockets.Types

  Build-depends:
    attoparsec        >= 0.9   && < 0.13,
    base              >= 4      && < 5,
    base64-bytestring >= 0.1    && < 1.1,
    binary            >= 0.5    && < 0.8,
    blaze-builder     >= 0.3    && < 0.4,
    bytestring        >= 0.9    && < 0.11,
    case-insensitive  >= 0.3    && < 1.3,
    containers        >= 0.3    && < 0.6,
    mtl               >= 2.0    && < 2.3,
    network           >= 2.3    && < 2.7,
    random            >= 1.0    && < 1.2,
    SHA               >= 1.5    && < 1.7,
    text              >= 0.10   && < 1.2,
    entropy           >= 0.2.1  && < 0.4

Test-suite websockets-tests
  Type:           exitcode-stdio-1.0
  Hs-source-dirs: src tests/haskell
  Main-is:        TestSuite.hs
  Ghc-options:    -Wall

  Other-modules:
    Network.WebSockets.Handshake.Tests
    Network.WebSockets.Http.Tests
    Network.WebSockets.Server.Tests
    Network.WebSockets.Tests
    Network.WebSockets.Tests.Util

  Build-depends:
    HUnit                      >= 1.2 && < 1.3,
    QuickCheck                 >= 2.4 && < 2.8,
    test-framework             >= 0.4 && < 0.9,
    test-framework-hunit       >= 0.2 && < 0.4,
    test-framework-quickcheck2 >= 0.2 && < 0.4,
    -- Copied from regular dependencies...
    attoparsec        >= 0.12   && < 0.13,
    base              >= 4      && < 5,
    base64-bytestring >= 0.1    && < 1.1,
    binary            >= 0.5    && < 0.8,
    blaze-builder     >= 0.3    && < 0.4,
    bytestring        >= 0.9    && < 0.11,
    case-insensitive  >= 0.3    && < 1.3,
    containers        >= 0.3    && < 0.6,
<<<<<<< HEAD
=======
    io-streams        >= 1.1    && < 1.3,
>>>>>>> 4e9182de
    mtl               >= 2.0    && < 2.3,
    network           >= 2.3    && < 2.6,
    random            >= 1.0    && < 1.1,
    SHA               >= 1.5    && < 1.7,
    text              >= 0.10   && < 1.2,
    entropy           >= 0.2.1  && < 0.4

Source-repository head
  Type:     git
  Location: https://github.com/jaspervdj/websockets<|MERGE_RESOLUTION|>--- conflicted
+++ resolved
@@ -64,7 +64,7 @@
     Network.WebSockets.Types
 
   Build-depends:
-    attoparsec        >= 0.9   && < 0.13,
+    attoparsec        >= 0.10   && < 0.13,
     base              >= 4      && < 5,
     base64-bytestring >= 0.1    && < 1.1,
     binary            >= 0.5    && < 0.8,
@@ -99,7 +99,7 @@
     test-framework-hunit       >= 0.2 && < 0.4,
     test-framework-quickcheck2 >= 0.2 && < 0.4,
     -- Copied from regular dependencies...
-    attoparsec        >= 0.12   && < 0.13,
+    attoparsec        >= 0.10   && < 0.13,
     base              >= 4      && < 5,
     base64-bytestring >= 0.1    && < 1.1,
     binary            >= 0.5    && < 0.8,
@@ -107,10 +107,6 @@
     bytestring        >= 0.9    && < 0.11,
     case-insensitive  >= 0.3    && < 1.3,
     containers        >= 0.3    && < 0.6,
-<<<<<<< HEAD
-=======
-    io-streams        >= 1.1    && < 1.3,
->>>>>>> 4e9182de
     mtl               >= 2.0    && < 2.3,
     network           >= 2.3    && < 2.6,
     random            >= 1.0    && < 1.1,
