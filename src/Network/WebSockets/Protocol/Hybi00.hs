--- conflicted
+++ resolved
@@ -41,25 +41,11 @@
 
 encodeFrameHybi00 :: Encoder Frame
 encodeFrameHybi00 _ (Frame True TextFrame pl) =
-<<<<<<< HEAD
     BB.fromLazyByteString $ "\0" `BL.append` pl `BL.append` "\255"
+encodeFrameHybi00 _ (Frame _ CloseFrame _) =
+  BB.fromLazyByteString  "\255\0"
 -- TODO: prevent the user from doing this using type tags
 encodeFrameHybi00 _ _ = error "Not supported"
-=======
-  BB.fromLazyByteString $ "\0" `BL.append` pl `BL.append` "\255"
-encodeFrameHybi00 _ (Frame _ CloseFrame _) =
-  BB.fromLazyByteString  "\255\0"
-encodeFrameHybi00 _ (Frame False TextFrame pl) =
-    missingFeatures F.fragmentation
-encodeFrameHybi00 _ (Frame _ t pl) = missingFeatures $ case t of
-    ContinuationFrame -> F.fragmentation
-    BinaryFrame       -> F.binary
-    CloseFrame        -> F.close
--- TODO: Can't we send a close frame ourselves? Also, how do we do a close
--- handshake for hybi10? (I guess we don't, at the moment)
-    PingFrame         -> F.ping
-    PongFrame         -> F.ping
->>>>>>> b842df1a
 
 decodeFrameHybi00 :: Decoder Frame
 decodeFrameHybi00 = decodeTextFrame <|> decodeCloseFrame
