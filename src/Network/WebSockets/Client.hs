{-# LANGUAGE FlexibleContexts #-}
--------------------------------------------------------------------------------
-- | This part of the library provides you with utilities to create WebSockets
-- clients (in addition to servers).
module Network.WebSockets.Client
    ( ClientApp
    , ClientApp'
    , runClient
    , runClientWith
    , runClientWithSocket
    , runClientWithStream
    , newClientConnection
    ) where


--------------------------------------------------------------------------------
<<<<<<< HEAD
import qualified Blaze.ByteString.Builder      as Builder
=======
import qualified Data.ByteString.Builder       as Builder
import           Control.Exception             (bracket, finally, throwIO)
>>>>>>> 9ce1e57e
import           Control.Monad                 (void)
import           Data.IORef                    (newIORef)
import qualified Data.Text                     as T
import qualified Data.Text.Encoding            as T
import qualified Network.Socket                as S
import           Control.Monad.Base
import           Control.Monad.Trans.Control
import           Control.Exception.Lifted      (bracket, finally, throwIO)


--------------------------------------------------------------------------------
import           Network.WebSockets.Connection
import           Network.WebSockets.Http
import           Network.WebSockets.Protocol
import           Network.WebSockets.Stream     (Stream)
import qualified Network.WebSockets.Stream     as Stream
import           Network.WebSockets.Types

--------------------------------------------------------------------------------
-- | A client application interacting with a single server. Once this
-- action finished, the underlying socket is closed automatically.
type ClientApp a = Connection -> IO a

-- | A generalized client application interacting with a single server. Once
-- this action finished, the underlying socket is closed automatically. The
-- first type parameter, 'm', must be restricted to be a 'MonadBase' 'IO' and
-- 'MonadBaseControl' 'IO' instance.
type ClientApp' m a = Connection -> m a


--------------------------------------------------------------------------------
-- TODO: Maybe this should all be strings
runClient :: (MonadBase IO m, MonadBaseControl IO m) =>
            String       -- ^ Host
          -> Int          -- ^ Port
          -> String       -- ^ Path
          -> ClientApp' m a  -- ^ Client application
          -> m a
runClient host port path ws =
    runClientWith host port path defaultConnectionOptions [] ws


--------------------------------------------------------------------------------
runClientWith :: (MonadBase IO m, MonadBaseControl IO m) =>
                String             -- ^ Host
              -> Int                -- ^ Port
              -> String             -- ^ Path
              -> ConnectionOptions  -- ^ Options
              -> Headers            -- ^ Custom headers to send
              -> ClientApp' m a        -- ^ Client application
              -> m a
runClientWith host port path0 opts customHeaders app = do
    -- Create and connect socket
    let hints = S.defaultHints
                    {S.addrSocketType = S.Stream}

        -- Correct host and path.
        fullHost = if port == 80 then host else (host ++ ":" ++ show port)
        path     = if null path0 then "/" else path0
    addr:_ <- liftBase $ S.getAddrInfo (Just hints) (Just host) (Just $ show port)
    sock      <- liftBase $ S.socket (S.addrFamily addr) S.Stream S.defaultProtocol
    liftBase $ S.setSocketOption sock S.NoDelay 1

    -- Connect WebSocket and run client
    res <- finally
        (liftBase (S.connect sock (S.addrAddress addr)) >>
         runClientWithSocket sock fullHost path opts customHeaders app)
        (liftBase $ S.close sock)

    -- Clean up
    return res


--------------------------------------------------------------------------------

runClientWithStream
    :: (MonadBase IO m, MonadBaseControl IO m) =>
      Stream
    -- ^ Stream
    -> String
    -- ^ Host
    -> String
    -- ^ Path
    -> ConnectionOptions
    -- ^ Connection options
    -> Headers
    -- ^ Custom headers to send
    -> ClientApp' m a
    -- ^ Client application
    -> m a
runClientWithStream stream host path opts customHeaders app = do
    newClientConnection stream host path opts customHeaders >>= app

-- | Build a new 'Connection' from the client's point of view.
--
-- /WARNING/: Be sure to call 'Stream.close' on the given 'Stream' after you are
-- done using the 'Connection' in order to properly close the communication
-- channel. 'runClientWithStream' handles this for you, prefer to use it when
-- possible.
newClientConnection
    :: Stream
    -- ^ Stream that will be used by the new 'Connection'.
    -> String
    -- ^ Host
    -> String
    -- ^ Path
    -> ConnectionOptions
    -- ^ Connection options
    -> Headers
    -- ^ Custom headers to send
    -> IO Connection
newClientConnection stream host path opts customHeaders = do
    -- Create the request and send it
    request    <- liftBase $ createRequest protocol bHost bPath False customHeaders
    liftBase $ Stream.write stream (Builder.toLazyByteString $ encodeRequestHead request)
    mbResponse <- liftBase $ Stream.parse stream decodeResponseHead
    response   <- case mbResponse of
        Just response -> return response
        Nothing       -> throwIO $ OtherHandshakeException $
            "Network.WebSockets.Client.newClientConnection: no handshake " ++
            "response from server"
    void $ either throwIO return $ finishResponse protocol request response
    parse   <- liftBase $ decodeMessages protocol
                (connectionFramePayloadSizeLimit opts)
                (connectionMessageDataSizeLimit opts) stream
    write   <- liftBase $ encodeMessages protocol ClientConnection stream
    sentRef <- liftBase $ newIORef False

    return $ Connection
        { connectionOptions   = opts
        , connectionType      = ClientConnection
        , connectionProtocol  = protocol
        , connectionParse     = parse
        , connectionWrite     = write
        , connectionSentClose = sentRef
        }
  where
    protocol = defaultProtocol  -- TODO
    bHost    = T.encodeUtf8 $ T.pack host
    bPath    = T.encodeUtf8 $ T.pack path


--------------------------------------------------------------------------------
runClientWithSocket :: (MonadBase IO m, MonadBaseControl IO m) =>
                      S.Socket           -- ^ Socket
                    -> String             -- ^ Host
                    -> String             -- ^ Path
                    -> ConnectionOptions  -- ^ Options
                    -> Headers            -- ^ Custom headers to send
                    -> ClientApp' m a        -- ^ Client application
                    -> m a
runClientWithSocket sock host path opts customHeaders app = bracket
    (liftBase $ Stream.makeSocketStream sock)
    (liftBase . Stream.close)
    (\stream ->
        runClientWithStream stream host path opts customHeaders app)<|MERGE_RESOLUTION|>--- conflicted
+++ resolved
@@ -14,12 +14,7 @@
 
 
 --------------------------------------------------------------------------------
-<<<<<<< HEAD
-import qualified Blaze.ByteString.Builder      as Builder
-=======
-import qualified Data.ByteString.Builder       as Builder
-import           Control.Exception             (bracket, finally, throwIO)
->>>>>>> 9ce1e57e
+import qualified Data.ByteString.Builder      as Builder
 import           Control.Monad                 (void)
 import           Data.IORef                    (newIORef)
 import qualified Data.Text                     as T
@@ -28,7 +23,7 @@
 import           Control.Monad.Base
 import           Control.Monad.Trans.Control
 import           Control.Exception.Lifted      (bracket, finally, throwIO)
-
+import           Control.Monad.Fail
 
 --------------------------------------------------------------------------------
 import           Network.WebSockets.Connection
@@ -52,7 +47,7 @@
 
 --------------------------------------------------------------------------------
 -- TODO: Maybe this should all be strings
-runClient :: (MonadBase IO m, MonadBaseControl IO m) =>
+runClient :: (MonadBase IO m, MonadBaseControl IO m, MonadFail m) =>
             String       -- ^ Host
           -> Int          -- ^ Port
           -> String       -- ^ Path
@@ -63,7 +58,7 @@
 
 
 --------------------------------------------------------------------------------
-runClientWith :: (MonadBase IO m, MonadBaseControl IO m) =>
+runClientWith :: (MonadBase IO m, MonadBaseControl IO m, MonadFail m) =>
                 String             -- ^ Host
               -> Int                -- ^ Port
               -> String             -- ^ Path
@@ -96,7 +91,7 @@
 --------------------------------------------------------------------------------
 
 runClientWithStream
-    :: (MonadBase IO m, MonadBaseControl IO m) =>
+    :: (MonadBase IO m, MonadBaseControl IO m, MonadFail m) =>
       Stream
     -- ^ Stream
     -> String
@@ -119,8 +114,8 @@
 -- done using the 'Connection' in order to properly close the communication
 -- channel. 'runClientWithStream' handles this for you, prefer to use it when
 -- possible.
-newClientConnection
-    :: Stream
+newClientConnection :: (MonadBase IO m, MonadBaseControl IO m, MonadFail m)
+    => Stream
     -- ^ Stream that will be used by the new 'Connection'.
     -> String
     -- ^ Host
@@ -130,7 +125,7 @@
     -- ^ Connection options
     -> Headers
     -- ^ Custom headers to send
-    -> IO Connection
+    -> m Connection
 newClientConnection stream host path opts customHeaders = do
     -- Create the request and send it
     request    <- liftBase $ createRequest protocol bHost bPath False customHeaders
@@ -163,7 +158,7 @@
 
 
 --------------------------------------------------------------------------------
-runClientWithSocket :: (MonadBase IO m, MonadBaseControl IO m) =>
+runClientWithSocket :: (MonadBase IO m, MonadBaseControl IO m, MonadFail m) =>
                       S.Socket           -- ^ Socket
                     -> String             -- ^ Host
                     -> String             -- ^ Path
